<<<<<<< HEAD
*Please :star: this repo if you find it useful*

# Notice

The component and platforms in this repository are not meant to be used by a
user, but as a "blueprint" that custom component developers can build
upon, to make more awesome stuff.

HAVE FUN! 😎

## Why?

This is simple, by having custom_components look (README + structure) the same
it is easier for developers to help each other and for users to start using them.

If you are a developer and you want to add things to this "blueprint" that you think more
developers will have use for, please open a PR to add it :)

## What?

This repository is an extension and addition to the [integration_blueprint](https://github.com/custom-components/integration_blueprint) repository. It is regularly updated with all the edits from parent repository and makes it easy to apply new edits to your project. This way you can easily keep it up to date.

This repository contains multiple files, here is a overview:

File | Purpose
-- | --
`.devcontainer/*` | Used for development/testing with VSCODE, more info in the readme file in that dir.
`.github/ISSUE_TEMPLATE/feature_request.md` | Template for Feature Requests
`.github/ISSUE_TEMPLATE/issue.md` | Template for issues
`.vscode/tasks.json` | Tasks for the devcontainer.
`custom_components/integration_blueprint/translations/*` | [Translation files.](https://developers.home-assistant.io/docs/internationalization/custom_integration)
`custom_components/integration_blueprint/__init__.py` | The component file for the integration.
`custom_components/integration_blueprint/api.py` | This is a sample API client.
`custom_components/integration_blueprint/binary_sensor.py` | Binary sensor platform for the integration.
`custom_components/integration_blueprint/config_flow.py` | Config flow file, this adds the UI configuration possibilities.
`custom_components/integration_blueprint/const.py` | A file to hold shared variables/constants for the entire integration.
`custom_components/integration_blueprint/manifest.json` | A [manifest file](https://developers.home-assistant.io/docs/en/creating_integration_manifest.html) for Home Assistant.
`custom_components/integration_blueprint/sensor.py` | Sensor platform for the integration.
`custom_components/integration_blueprint/switch.py` | Switch sensor platform for the integration.
`tests/__init__.py` | Makes the `tests` folder a module.
`tests/conftest.py` | Global [fixtures](https://docs.pytest.org/en/stable/fixture.html) used in tests to [patch](https://docs.python.org/3/library/unittest.mock.html#unittest.mock.patch) functions.
`tests/test_api.py` | Tests for `custom_components/integration_blueprint/api.py`.
`tests/test_config_flow.py` | Tests for `custom_components/integration_blueprint/config_flow.py`.
`tests/test_init.py` | Tests for `custom_components/integration_blueprint/__init__.py`.
`tests/test_switch.py` | Tests for `custom_components/integration_blueprint/switch.py`.
`CONTRIBUTING.md` | Guidelines on how to contribute.
`example.png` | Screenshot that demonstrate how it might look in the UI.
`info.md` | An example on a info file (used by [hacs][hacs]).
`LICENSE.md` | The license file for the project.
`README.md` | The file you are reading now, should contain info about the integration, installation and configuration instructions.
`requirements.txt` | Python packages used by this integration.
`requirements-dev.txt` | Python packages used to provide [IntelliSense](https://code.visualstudio.com/docs/editor/intellisense)/code hints during development of this integration, typically includes packages in `requirements.txt` but may include additional packages
`requirements-text.txt` | Python packages required to run the tests for this integration, typically includes packages in `requirements-dev.txt` but may include additional packages

## How?

* …or [use this template](https://github.com/Limych/ha-blueprint/generate) to create your new repository.
  Then download a copy of the new repository to your IDE and run the final environment setup commands:
    ```bash
    # Configure future updates from blueprint repository
    git remote add blueprint https://github.com/Limych/ha-blueprint.git
    git fetch blueprint dev
    git merge blueprint/dev --allow-unrelated-histories

    # Push changes to origin repository
    git push -u origin dev

    # Initialize the development environment
    ./bin/setup
    ```

* …or create a new repository on the command line:
    ```bash
    # Initialize your new origin repository
    git init
    git remote add origin https://github.com/YOUR_NEW_REPOSITORY

    # Apply blueprint repository
    git remote add blueprint https://github.com/Limych/ha-blueprint.git
    git fetch blueprint dev
    git reset --hard blueprint/dev
    git branch -M dev

    # Push changes to origin repository
    git push -u origin dev

    # Initialize the development environment
    ./bin/setup
    ```

* …or apply blueprint to an existing repository from the command line:
    ```bash
    # Apply blueprint repository
    git remote add blueprint https://github.com/Limych/ha-blueprint.git
    git fetch blueprint dev
    git merge blueprint/dev --allow-unrelated-histories

    # Push changes to origin repository
    git push -u origin dev

    # Initialize the development environment
    ./bin/setup
    ```

After these steps, your repository will developing on a own branch. But in parallel there will be this blueprint repository, new changes in which you can always apply with a couple of simple commands:
```bash
./bin/update
git merge blueprint/dev
```

If you want to use all the potential and features of this blueprint template you
should use devcontainer. See [.devcontainer/README.md](./.devcontainer/README.md) for more information.

If you need to work on the python library in parallel of this integration
(`sampleclient` in this example) there are different options. The following one seems
easy to implement:

- Create a dedicated branch for your python library on a public git repository (example: branch
`dev` on `https://github.com/ludeeus/sampleclient`)
- Update in the `manifest.json` file the `requirements` key to point on your development branch
( example: `"requirements": ["git+https://github.com/ludeeus/sampleclient.git@dev#devp==0.0.1beta1"]`)
- Each time you need to make a modification to your python library, push it to your
development branch and increase the number of the python library version in `manifest.json` file
to ensure Home Assistant update the code of the python library. (example `"requirements": ["git+https://...==0.0.1beta2"]`).


***
README content if this was a published component:
***

*Please :star: this repo if you find it useful*

# integration_blueprint

[![GitHub Release][releases-shield]][releases]
[![GitHub Activity][commits-shield]][commits]
[![License][license-shield]][license]

[![hacs][hacs-shield]][hacs]
[![Project Maintenance][maintenance-shield]][user_profile]
[![Support me on Patreon][patreon-shield]][patreon]

[![Community Forum][forum-shield]][forum]

_Component to integrate with [integration_blueprint][component]._

**This component will set up the following platforms.**

Platform | Description
-- | --
`binary_sensor` | Show something `True` or `False`.
`sensor` | Show info from blueprint API.
`switch` | Switch something `True` or `False`.

![example][exampleimg]

## Known Limitations and Issues

- Some example limitation.

## Installation

### Install from HACS (recommended)

1. Have [HACS][hacs] installed, this will allow you to easily manage and track updates.
1. Search for "Blueprint".
1. Click Install below the found integration.
1. _If you want to configure component via Home Assistant UI..._\
    in the HA UI go to "Configuration" > "Integrations" click "+" and search for "Integration blueprint".
1. _If you want to configure component via `configuration.yaml`..._\
    follow instructions below, then restart Home Assistant.

### Manual installation

1. Using the tool of choice open the directory (folder) for your HA configuration (where you find `configuration.yaml`).
1. If you do not have a `custom_components` directory (folder) there, you need to create it.
1. In the `custom_components` directory (folder) create a new folder called `integration_blueprint`.
1. Download file `integration_blueprint.zip` from the [latest release section][releases-latest] in this repository.
1. Extract _all_ files from this archive you downloaded in the directory (folder) you created.
1. Restart Home Assistant
1. _If you want to configure component via Home Assistant UI..._\
    in the HA UI go to "Configuration" > "Integrations" click "+" and search for "Blueprint".
1. _If you want to configure component via `configuration.yaml`..._\
    follow instructions below, then restart Home Assistant.

<p align="center">* * *</p>
I put a lot of work into making this repo and component available and updated to inspire and help others! I will be glad to receive thanks from you — it will give me new strength and add enthusiasm:
<p align="center"><br>
<a href="https://www.patreon.com/join/limych?" target="_blank"><img src="http://khrolenok.ru/support_patreon.png" alt="Patreon" width="250" height="48"></a>
<br>or&nbsp;support via Bitcoin or Etherium:<br>
<a href="https://sochain.com/address/BTC/16yfCfz9dZ8y8yuSwBFVfiAa3CNYdMh7Ts" target="_blank"><img src="http://khrolenok.ru/support_bitcoin.png" alt="Bitcoin" width="150"><br>
16yfCfz9dZ8y8yuSwBFVfiAa3CNYdMh7Ts</a>
</p>

## Configuration is done in the UI

<!---->

## Track updates

You can automatically track new versions of this component and update it by [HACS][hacs].

## Troubleshooting

To enable debug logs use this configuration:
```yaml
# Example configuration.yaml entry
logger:
  default: info
  logs:
    custom_components.integration_blueprint: debug
```
... then restart HA.

## Contributions are welcome!

This is an active open-source project. We are always open to people who want to
use the code or contribute to it.

We have set up a separate document containing our
[contribution guidelines](CONTRIBUTING.md).

Thank you for being involved! :heart_eyes:

## Authors & contributors

The original setup of this component is by [Andrey "Limych" Khrolenok](https://github.com/Limych).

For a full list of all authors and contributors,
check [the contributor's page][contributors].

This Home Assistant custom component was created and is updated using the [HA-Blueprint template](https://github.com/Limych/ha-blueprint). You can use this template to maintain your own Home Assistant custom components.

## License

creative commons Attribution-NonCommercial-ShareAlike 4.0 International License

See separate [license file](LICENSE.md) for full text.

***

[component]: https://github.com/Limych/ha-blueprint
[commits-shield]: https://img.shields.io/github/commit-activity/y/Limych/ha-blueprint.svg?style=popout
[commits]: https://github.com/Limych/ha-blueprint/commits/master
[hacs-shield]: https://img.shields.io/badge/HACS-Custom-orange.svg?style=popout
[hacs]: https://hacs.xyz
[exampleimg]: example.png
[forum-shield]: https://img.shields.io/badge/community-forum-brightgreen.svg?style=popout
[forum]: https://community.home-assistant.io/
[license]: https://github.com/Limych/ha-blueprint/blob/main/LICENSE.md
[license-shield]: https://img.shields.io/badge/license-Creative_Commons_BY--NC--SA_License-lightgray.svg?style=popout
[maintenance-shield]: https://img.shields.io/badge/maintainer-Andrey%20Khrolenok%20%40Limych-blue.svg?style=popout
[releases-shield]: https://img.shields.io/github/release/Limych/ha-blueprint.svg?style=popout
[releases]: https://github.com/Limych/ha-blueprint/releases
[releases-latest]: https://github.com/Limych/ha-blueprint/releases/latest
[user_profile]: https://github.com/Limych
[report_bug]: https://github.com/Limych/ha-blueprint/issues/new?template=bug_report.md
[suggest_idea]: https://github.com/Limych/ha-blueprint/issues/new?template=feature_request.md
[contributors]: https://github.com/Limych/ha-blueprint/graphs/contributors
[patreon-shield]: https://img.shields.io/endpoint.svg?url=https%3A%2F%2Fshieldsio-patreon.vercel.app%2Fapi%3Fusername%3DLimych%26type%3Dpatrons&style=popout
[patreon]: https://www.patreon.com/join/limych
=======
# Notice

The component and platforms in this repository are not meant to be used by a
user, but as a "blueprint" that custom component developers can build
upon, to make more awesome stuff.

HAVE FUN! 😎

## Why?

This is simple, by having custom_components look (README + structure) the same
it is easier for developers to help each other and for users to start using them.

If you are a developer and you want to add things to this "blueprint" that you think more
developers will have use for, please open a PR to add it :)

## What?

This repository contains multiple files, here is a overview:

File | Purpose | Documentation
-- | -- | --
`.devcontainer.json` | Used for development/testing with Visual Studio Code. | [Documentation](https://code.visualstudio.com/docs/remote/containers)
`.github/ISSUE_TEMPLATE/*.yml` | Templates for the issue tracker | [Documentation](https://help.github.com/en/github/building-a-strong-community/configuring-issue-templates-for-your-repository)
`.vscode/tasks.json` | Tasks for the devcontainer. | [Documentation](https://code.visualstudio.com/docs/editor/tasks)
`custom_components/integration_blueprint/*` | Integration files, this is where everything happens. | [Documentation](https://developers.home-assistant.io/docs/creating_component_index)
`CONTRIBUTING.md` | Guidelines on how to contribute. | [Documentation](https://help.github.com/en/github/building-a-strong-community/setting-guidelines-for-repository-contributors)
`LICENSE` | The license file for the project. | [Documentation](https://help.github.com/en/github/creating-cloning-and-archiving-repositories/licensing-a-repository)
`README.md` | The file you are reading now, should contain info about the integration, installation and configuration instructions. | [Documentation](https://help.github.com/en/github/writing-on-github/basic-writing-and-formatting-syntax)
`requirements.txt` | Python packages used for development/lint/testing this integration. | [Documentation](https://pip.pypa.io/en/stable/user_guide/#requirements-files)

## How?

1. Create a new repository in GitHub, using this repository as a template by clicking the "Use this template" button in the GitHub UI.
1. Open your new repository in Visual Studio Code devcontainer (Preferably with the "`Dev Containers: Clone Repository in Named Container Volume...`" option).
1. Rename all instances of the `integration_blueprint` to `custom_components/<your_integration_domain>` (e.g. `custom_components/awesome_integration`).
1. Rename all instances of the `Integration Blueprint` to `<Your Integration Name>` (e.g. `Awesome Integration`).
1. Run the `scripts/develop` to start HA and test out your new integration.

## Next steps

These are some next steps you may want to look into:
- Add tests to your integration, [`pytest-homeassistant-custom-component`](https://github.com/MatthewFlamm/pytest-homeassistant-custom-component) can help you get started.
- Add brand images (logo/icon) to https://github.com/home-assistant/brands.
- Create your first release.
- Share your integration on the [Home Assistant Forum](https://community.home-assistant.io/).
- Submit your integration to the [HACS](https://hacs.xyz/docs/publish/start).
>>>>>>> 8692bd8a
<|MERGE_RESOLUTION|>--- conflicted
+++ resolved
@@ -1,4 +1,3 @@
-<<<<<<< HEAD
 *Please :star: this repo if you find it useful*
 
 # Notice
@@ -23,35 +22,17 @@
 
 This repository contains multiple files, here is a overview:
 
-File | Purpose
--- | --
-`.devcontainer/*` | Used for development/testing with VSCODE, more info in the readme file in that dir.
-`.github/ISSUE_TEMPLATE/feature_request.md` | Template for Feature Requests
-`.github/ISSUE_TEMPLATE/issue.md` | Template for issues
-`.vscode/tasks.json` | Tasks for the devcontainer.
-`custom_components/integration_blueprint/translations/*` | [Translation files.](https://developers.home-assistant.io/docs/internationalization/custom_integration)
-`custom_components/integration_blueprint/__init__.py` | The component file for the integration.
-`custom_components/integration_blueprint/api.py` | This is a sample API client.
-`custom_components/integration_blueprint/binary_sensor.py` | Binary sensor platform for the integration.
-`custom_components/integration_blueprint/config_flow.py` | Config flow file, this adds the UI configuration possibilities.
-`custom_components/integration_blueprint/const.py` | A file to hold shared variables/constants for the entire integration.
-`custom_components/integration_blueprint/manifest.json` | A [manifest file](https://developers.home-assistant.io/docs/en/creating_integration_manifest.html) for Home Assistant.
-`custom_components/integration_blueprint/sensor.py` | Sensor platform for the integration.
-`custom_components/integration_blueprint/switch.py` | Switch sensor platform for the integration.
-`tests/__init__.py` | Makes the `tests` folder a module.
-`tests/conftest.py` | Global [fixtures](https://docs.pytest.org/en/stable/fixture.html) used in tests to [patch](https://docs.python.org/3/library/unittest.mock.html#unittest.mock.patch) functions.
-`tests/test_api.py` | Tests for `custom_components/integration_blueprint/api.py`.
-`tests/test_config_flow.py` | Tests for `custom_components/integration_blueprint/config_flow.py`.
-`tests/test_init.py` | Tests for `custom_components/integration_blueprint/__init__.py`.
-`tests/test_switch.py` | Tests for `custom_components/integration_blueprint/switch.py`.
-`CONTRIBUTING.md` | Guidelines on how to contribute.
-`example.png` | Screenshot that demonstrate how it might look in the UI.
-`info.md` | An example on a info file (used by [hacs][hacs]).
-`LICENSE.md` | The license file for the project.
-`README.md` | The file you are reading now, should contain info about the integration, installation and configuration instructions.
-`requirements.txt` | Python packages used by this integration.
-`requirements-dev.txt` | Python packages used to provide [IntelliSense](https://code.visualstudio.com/docs/editor/intellisense)/code hints during development of this integration, typically includes packages in `requirements.txt` but may include additional packages
-`requirements-text.txt` | Python packages required to run the tests for this integration, typically includes packages in `requirements-dev.txt` but may include additional packages
+File | Purpose | Documentation
+-- | -- | --
+`.devcontainer.json` | Used for development/testing with Visual Studio Code. | [Documentation](https://code.visualstudio.com/docs/remote/containers)
+`.github/ISSUE_TEMPLATE/*.yml` | Templates for the issue tracker | [Documentation](https://help.github.com/en/github/building-a-strong-community/configuring-issue-templates-for-your-repository)
+`.vscode/tasks.json` | Tasks for the devcontainer. | [Documentation](https://code.visualstudio.com/docs/editor/tasks)
+`custom_components/integration_blueprint/*` | Integration files, this is where everything happens. | [Documentation](https://developers.home-assistant.io/docs/creating_component_index)
+`tests/*` | Integration unit tests. |
+`CONTRIBUTING.md` | Guidelines on how to contribute. | [Documentation](https://help.github.com/en/github/building-a-strong-community/setting-guidelines-for-repository-contributors)
+`LICENSE` | The license file for the project. | [Documentation](https://help.github.com/en/github/creating-cloning-and-archiving-repositories/licensing-a-repository)
+`README.md` | The file you are reading now, should contain info about the integration, installation and configuration instructions. | [Documentation](https://help.github.com/en/github/writing-on-github/basic-writing-and-formatting-syntax)
+`requirements.txt` | Python packages used for development/lint/testing this integration. | [Documentation](https://pip.pypa.io/en/stable/user_guide/#requirements-files)
 
 ## How?
 
@@ -109,8 +90,9 @@
 git merge blueprint/dev
 ```
 
-If you want to use all the potential and features of this blueprint template you
-should use devcontainer. See [.devcontainer/README.md](./.devcontainer/README.md) for more information.
+Then:
+1. Rename all instances of the `integration_blueprint` to `custom_components/<your_integration_domain>` (e.g. `custom_components/awesome_integration`).
+1. Rename all instances of the `Integration Blueprint` to `<Your Integration Name>` (e.g. `Awesome Integration`).
 
 If you need to work on the python library in parallel of this integration
 (`sampleclient` in this example) there are different options. The following one seems
@@ -124,182 +106,6 @@
 development branch and increase the number of the python library version in `manifest.json` file
 to ensure Home Assistant update the code of the python library. (example `"requirements": ["git+https://...==0.0.1beta2"]`).
 
-
-***
-README content if this was a published component:
-***
-
-*Please :star: this repo if you find it useful*
-
-# integration_blueprint
-
-[![GitHub Release][releases-shield]][releases]
-[![GitHub Activity][commits-shield]][commits]
-[![License][license-shield]][license]
-
-[![hacs][hacs-shield]][hacs]
-[![Project Maintenance][maintenance-shield]][user_profile]
-[![Support me on Patreon][patreon-shield]][patreon]
-
-[![Community Forum][forum-shield]][forum]
-
-_Component to integrate with [integration_blueprint][component]._
-
-**This component will set up the following platforms.**
-
-Platform | Description
--- | --
-`binary_sensor` | Show something `True` or `False`.
-`sensor` | Show info from blueprint API.
-`switch` | Switch something `True` or `False`.
-
-![example][exampleimg]
-
-## Known Limitations and Issues
-
-- Some example limitation.
-
-## Installation
-
-### Install from HACS (recommended)
-
-1. Have [HACS][hacs] installed, this will allow you to easily manage and track updates.
-1. Search for "Blueprint".
-1. Click Install below the found integration.
-1. _If you want to configure component via Home Assistant UI..._\
-    in the HA UI go to "Configuration" > "Integrations" click "+" and search for "Integration blueprint".
-1. _If you want to configure component via `configuration.yaml`..._\
-    follow instructions below, then restart Home Assistant.
-
-### Manual installation
-
-1. Using the tool of choice open the directory (folder) for your HA configuration (where you find `configuration.yaml`).
-1. If you do not have a `custom_components` directory (folder) there, you need to create it.
-1. In the `custom_components` directory (folder) create a new folder called `integration_blueprint`.
-1. Download file `integration_blueprint.zip` from the [latest release section][releases-latest] in this repository.
-1. Extract _all_ files from this archive you downloaded in the directory (folder) you created.
-1. Restart Home Assistant
-1. _If you want to configure component via Home Assistant UI..._\
-    in the HA UI go to "Configuration" > "Integrations" click "+" and search for "Blueprint".
-1. _If you want to configure component via `configuration.yaml`..._\
-    follow instructions below, then restart Home Assistant.
-
-<p align="center">* * *</p>
-I put a lot of work into making this repo and component available and updated to inspire and help others! I will be glad to receive thanks from you — it will give me new strength and add enthusiasm:
-<p align="center"><br>
-<a href="https://www.patreon.com/join/limych?" target="_blank"><img src="http://khrolenok.ru/support_patreon.png" alt="Patreon" width="250" height="48"></a>
-<br>or&nbsp;support via Bitcoin or Etherium:<br>
-<a href="https://sochain.com/address/BTC/16yfCfz9dZ8y8yuSwBFVfiAa3CNYdMh7Ts" target="_blank"><img src="http://khrolenok.ru/support_bitcoin.png" alt="Bitcoin" width="150"><br>
-16yfCfz9dZ8y8yuSwBFVfiAa3CNYdMh7Ts</a>
-</p>
-
-## Configuration is done in the UI
-
-<!---->
-
-## Track updates
-
-You can automatically track new versions of this component and update it by [HACS][hacs].
-
-## Troubleshooting
-
-To enable debug logs use this configuration:
-```yaml
-# Example configuration.yaml entry
-logger:
-  default: info
-  logs:
-    custom_components.integration_blueprint: debug
-```
-... then restart HA.
-
-## Contributions are welcome!
-
-This is an active open-source project. We are always open to people who want to
-use the code or contribute to it.
-
-We have set up a separate document containing our
-[contribution guidelines](CONTRIBUTING.md).
-
-Thank you for being involved! :heart_eyes:
-
-## Authors & contributors
-
-The original setup of this component is by [Andrey "Limych" Khrolenok](https://github.com/Limych).
-
-For a full list of all authors and contributors,
-check [the contributor's page][contributors].
-
-This Home Assistant custom component was created and is updated using the [HA-Blueprint template](https://github.com/Limych/ha-blueprint). You can use this template to maintain your own Home Assistant custom components.
-
-## License
-
-creative commons Attribution-NonCommercial-ShareAlike 4.0 International License
-
-See separate [license file](LICENSE.md) for full text.
-
-***
-
-[component]: https://github.com/Limych/ha-blueprint
-[commits-shield]: https://img.shields.io/github/commit-activity/y/Limych/ha-blueprint.svg?style=popout
-[commits]: https://github.com/Limych/ha-blueprint/commits/master
-[hacs-shield]: https://img.shields.io/badge/HACS-Custom-orange.svg?style=popout
-[hacs]: https://hacs.xyz
-[exampleimg]: example.png
-[forum-shield]: https://img.shields.io/badge/community-forum-brightgreen.svg?style=popout
-[forum]: https://community.home-assistant.io/
-[license]: https://github.com/Limych/ha-blueprint/blob/main/LICENSE.md
-[license-shield]: https://img.shields.io/badge/license-Creative_Commons_BY--NC--SA_License-lightgray.svg?style=popout
-[maintenance-shield]: https://img.shields.io/badge/maintainer-Andrey%20Khrolenok%20%40Limych-blue.svg?style=popout
-[releases-shield]: https://img.shields.io/github/release/Limych/ha-blueprint.svg?style=popout
-[releases]: https://github.com/Limych/ha-blueprint/releases
-[releases-latest]: https://github.com/Limych/ha-blueprint/releases/latest
-[user_profile]: https://github.com/Limych
-[report_bug]: https://github.com/Limych/ha-blueprint/issues/new?template=bug_report.md
-[suggest_idea]: https://github.com/Limych/ha-blueprint/issues/new?template=feature_request.md
-[contributors]: https://github.com/Limych/ha-blueprint/graphs/contributors
-[patreon-shield]: https://img.shields.io/endpoint.svg?url=https%3A%2F%2Fshieldsio-patreon.vercel.app%2Fapi%3Fusername%3DLimych%26type%3Dpatrons&style=popout
-[patreon]: https://www.patreon.com/join/limych
-=======
-# Notice
-
-The component and platforms in this repository are not meant to be used by a
-user, but as a "blueprint" that custom component developers can build
-upon, to make more awesome stuff.
-
-HAVE FUN! 😎
-
-## Why?
-
-This is simple, by having custom_components look (README + structure) the same
-it is easier for developers to help each other and for users to start using them.
-
-If you are a developer and you want to add things to this "blueprint" that you think more
-developers will have use for, please open a PR to add it :)
-
-## What?
-
-This repository contains multiple files, here is a overview:
-
-File | Purpose | Documentation
--- | -- | --
-`.devcontainer.json` | Used for development/testing with Visual Studio Code. | [Documentation](https://code.visualstudio.com/docs/remote/containers)
-`.github/ISSUE_TEMPLATE/*.yml` | Templates for the issue tracker | [Documentation](https://help.github.com/en/github/building-a-strong-community/configuring-issue-templates-for-your-repository)
-`.vscode/tasks.json` | Tasks for the devcontainer. | [Documentation](https://code.visualstudio.com/docs/editor/tasks)
-`custom_components/integration_blueprint/*` | Integration files, this is where everything happens. | [Documentation](https://developers.home-assistant.io/docs/creating_component_index)
-`CONTRIBUTING.md` | Guidelines on how to contribute. | [Documentation](https://help.github.com/en/github/building-a-strong-community/setting-guidelines-for-repository-contributors)
-`LICENSE` | The license file for the project. | [Documentation](https://help.github.com/en/github/creating-cloning-and-archiving-repositories/licensing-a-repository)
-`README.md` | The file you are reading now, should contain info about the integration, installation and configuration instructions. | [Documentation](https://help.github.com/en/github/writing-on-github/basic-writing-and-formatting-syntax)
-`requirements.txt` | Python packages used for development/lint/testing this integration. | [Documentation](https://pip.pypa.io/en/stable/user_guide/#requirements-files)
-
-## How?
-
-1. Create a new repository in GitHub, using this repository as a template by clicking the "Use this template" button in the GitHub UI.
-1. Open your new repository in Visual Studio Code devcontainer (Preferably with the "`Dev Containers: Clone Repository in Named Container Volume...`" option).
-1. Rename all instances of the `integration_blueprint` to `custom_components/<your_integration_domain>` (e.g. `custom_components/awesome_integration`).
-1. Rename all instances of the `Integration Blueprint` to `<Your Integration Name>` (e.g. `Awesome Integration`).
-1. Run the `scripts/develop` to start HA and test out your new integration.
-
 ## Next steps
 
 These are some next steps you may want to look into:
@@ -307,5 +113,4 @@
 - Add brand images (logo/icon) to https://github.com/home-assistant/brands.
 - Create your first release.
 - Share your integration on the [Home Assistant Forum](https://community.home-assistant.io/).
-- Submit your integration to the [HACS](https://hacs.xyz/docs/publish/start).
->>>>>>> 8692bd8a
+- Submit your integration to the [HACS](https://hacs.xyz/docs/publish/start).