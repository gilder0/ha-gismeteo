--- conflicted
+++ resolved
@@ -14,11 +14,7 @@
 
 _Component to integrate with Gismeteo weather provider._
 
-<<<<<<< HEAD
-This component can be used in two different ways: as a weather provider for any given coordinates and as a set of sensors for current coordinates of a house.
-=======
 This component can be used in two different ways: as a weather provider and as a set of sensors.
->>>>>>> df3a1cc2
 
 ![Gismeteo Logo][exampleimg]
 
@@ -28,11 +24,6 @@
 
 ## Installation
 
-<<<<<<< HEAD
-**Note:** If you configure the integration through the Home Assistant GUI, the weather provider and sensors will be created at the same time. But you're limited to only one set of settings. When configuring via `configuration.yaml` file, you can create multiple weather providers.
-
-=======
->>>>>>> df3a1cc2
 ### Install from HACS (recommended)
 
 1. Have [HACS][hacs] installed, this will allow you to easily manage and track updates.
@@ -58,24 +49,6 @@
 
 ## Breaking Changes
 
-<<<<<<< HEAD
-- Since version 2.2.0 forecast sensor has the name `... 3h Forecast` instead of `... Forecast`.
-
-## Configuration variables
-
-### Weather Provider Configuration
-
-The `gismeteo` weather platform uses [Gismeteo](https://www.gismeteo.ru/) as a source for current meteorological data for a specified location.
-
-![Example](gismeteo_weather.jpg)
-
-To add Gismeteo weather provider to your installation, add the following to your `configuration.yaml` file:
-
-```yaml
-# Example configuration.yaml entry
-weather:
-  - platform: gismeteo
-=======
 - Since version 3.0.0...
     - the format of the component settings in file `configuration.yaml` has been changed. Now all the component settings are collected in a single block `gismeteo`.
     - forecast sensor is removed from component. Use `forecast_days` option instead.
@@ -220,7 +193,6 @@
   default: info
   logs:
     custom_components.gismeteo: debug
->>>>>>> df3a1cc2
 ```
 ... then restart HA.
 
@@ -247,184 +219,6 @@
 
 ***
 
-<<<<<<< HEAD
-You can add as many providers with different configurations as you wish.
-
-<p align="center">* * *</p>
-I put a lot of work into making this repo and component available and updated to inspire and help others! I will be glad to receive thanks from you — it will give me new strength and add enthusiasm:
-<p align="center"><br>
-<a href="https://www.patreon.com/join/limych?" target="_blank"><img src="http://khrolenok.ru/support_patreon.png" alt="Patreon" width="250" height="48"></a>
-<br>or&nbsp;support via Bitcoin or Etherium:<br>
-<a href="https://sochain.com/a/mjz640g" target="_blank"><img src="http://khrolenok.ru/support_bitcoin.png" alt="Bitcoin" width="150"><br>
-16yfCfz9dZ8y8yuSwBFVfiAa3CNYdMh7Ts</a>
-</p>
-
-#### Configuration Variables
-
-**name:**\
-  _(string) (Optional)_\
-  Name to use in the frontend.\
-  _Default value: Gismeteo_
-
-**mode:**\
-  _(string) (Optional)_\
-  Can specify `hourly` or `daily`. Select `hourly` for a three-hour forecast for 24h, `daily` for daily forecast for a week.\
-  _Default value: `hourly`_
-
-**latitude:**\
-  _(float) (Optional)_\
-  Latitude of the location to display the weather.\
-  _Default value: Your home location latitude._
-
-**longitude:**\
-  _(float) (Optional)_\
-  Longitude of the location to display the weather.\
-  _Default value: Your home location longitude._
-
-**show_on_map:**\
-  _(boolean) (Optional)_\
-  Enables showing the location of the weather station on the map.\
-  _Default value: false_
-
-### Weather Sensors Configuration
-
-The `gismeteo` sensors uses [Gismeteo](https://www.gismeteo.ru/) as a source for current meteorological data for your home location. The forecast will show you the condition in 3 h.
-
-![Example](gismeteo_sensor.jpg)
-
-To add Gismeteo sensors to your installation, add the following to your `configuration.yaml` file:
-
-```yaml
-# Example configuration.yaml entry
-sensor:
-  - platform: gismeteo
-    monitored_conditions:
-      - weather
-```
-
-You can add only one group of sensors.
-
-<p align="center">* * *</p>
-I put a lot of work into making this repo and component available and updated to inspire and help others! I will be glad to receive thanks from you — it will give me new strength and add enthusiasm:
-<p align="center"><br>
-<a href="https://www.patreon.com/join/limych?" target="_blank"><img src="http://khrolenok.ru/support_patreon.png" alt="Patreon" width="250" height="48"></a>
-<br>or&nbsp;support via Bitcoin or Etherium:<br>
-<a href="https://sochain.com/a/mjz640g" target="_blank"><img src="http://khrolenok.ru/support_bitcoin.png" alt="Bitcoin" width="150"><br>
-16yfCfz9dZ8y8yuSwBFVfiAa3CNYdMh7Ts</a>
-</p>
-
-#### Configuration Variables
-
-**name:**\
-  _(string) (Optional)_\
-  Additional name for the sensors. Default to platform name.\
-  _Default value: Gismeteo_
-
-**forecast:**\
-  _(boolean) (Optional)_\
-  Enables the forecast for 3h. The default is to display only the current conditions.\
-  _Default value: false_
-
-**monitored_conditions:**\
-  _(list) (Required)_\
-  Conditions to display in the frontend.
-
-> **condition**\
->   A human-readable text summary.
->
-> **temperature**\
->   The current temperature of air.
->
-> **temperature_feels_like**\
->   The current feeling of temperature of air.
->
-> **humidity**\
->   The relative humidity of air.
->
-> **pressure**\
->   The sea-level air pressure in millibars.
->   At the same time, a second sensor is created, indicating the same pressure in mmHg.
->
-> **wind_speed**\
->   The wind speed.
->
-> **wind_bearing**\
->   The wind bearing.
->
-> **clouds**\
->   Description about cloud coverage.
->
-> **rain**\
->   The rain volume.
->
-> **snow**\
->   The snow volume.
->
-> **storm**\
->   The storm prediction.
->
-> **geomagnetic**\
->   The geomagnetic field value:\
->   1 = No noticeable geomagnetic disturbance\
->   2 = Small geomagnetic disturbances\
->   3 = Weak geomagnetic storm\
->   4 = Small geomagnetic storm\
->   5 = Moderate geomagnetic storm\
->   6 = Severe geomagnetic storm\
->   7 = Hard geomagnetic storm\
->   8 = Extreme geomagnetic storm
->
-> **water_temperature**\
->   The current temperature of water.
-
-**show_on_map:**\
-  _(boolean) (Optional)_\
-  Enables showing the location of the weather station on the map.\
-  _Default value: false_
-
-## Track updates
-
-You can automatically track new versions of this component and update it by [HACS][hacs].
-
-## Troubleshooting
-
-To enable debug logs use this configuration:
-```yaml
-# Example configuration.yaml entry
-logger:
-  default: info
-  logs:
-    custom_components.gismeteo: debug
-```
-... then restart HA.
-
-## Contributions are welcome!
-
-This is an active open-source project. We are always open to people who want to
-use the code or contribute to it.
-
-We have set up a separate document containing our [contribution guidelines](CONTRIBUTING.md).
-
-Thank you for being involved! :heart_eyes:
-
-## Authors & contributors
-
-The original setup of this component is by [Andrey "Limych" Khrolenok](https://github.com/Limych).
-
-For a full list of all authors and contributors, check [the contributor's page][contributors].
-
-This Home Assistant custom component was created and is updated using the [HA-Blueprint template](https://github.com/Limych/ha-blueprint). You can use this template to maintain your own Home Assistant custom components.
-
-## License
-
-creative commons Attribution-NonCommercial-ShareAlike 4.0 International License
-
-See separate [license file](LICENSE.md) for full text.
-
-***
-
-=======
->>>>>>> df3a1cc2
 [component]: https://github.com/Limych/ha-gismeteo
 [commits-shield]: https://img.shields.io/github/commit-activity/y/Limych/ha-gismeteo.svg?style=popout
 [commits]: https://github.com/Limych/ha-gismeteo/commits/dev
