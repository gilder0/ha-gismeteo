*Please :star: this repo if you find it useful*

# Gismeteo Weather Provider for Home Assistant

[![GitHub Release][releases-shield]][releases]
[![GitHub Activity][commits-shield]][commits]
[![License][license-shield]][license]

[![hacs][hacs-shield]][hacs]
[![Project Maintenance][maintenance-shield]][user_profile]
[![Support me on Patreon][patreon-shield]][patreon]

[![Community Forum][forum-shield]][forum]

_Component to integrate with Gismeteo weather provider._

This component can be used in two different ways: as a weather provider and as a set of sensors.

![Gismeteo Logo][exampleimg]

*NB. You can find a real example of using this component in [my Home Assistant configuration](https://github.com/Limych/HomeAssistantConfiguration).*

I also suggest you [visit the support topic][forum] on the community forum.

## Installation

### Install from HACS (recommended)

1. Have [HACS][hacs] installed, this will allow you to easily manage and track updates.
1. Search for "Gismeteo Weather Provider".
1. Click Install below the found integration.
1. _If you want to configure component via Home Assistant UI..._\
    in the HA UI go to "Configuration" -> "Integrations" click "+" and search for "Gismeteo".
1. _If you want to configure component via `configuration.yaml`..._\
    follow instructions below, then restart Home Assistant.

### Manual installation

1. Using the tool of choice open the directory (folder) for your HA configuration (where you find `configuration.yaml`).
1. If you do not have a `custom_components` directory (folder) there, you need to create it.
1. In the `custom_components` directory (folder) create a new folder called `gismeteo`.
1. Download file `gismeteo.zip` from the [latest release section][latest-release] in this repository.
1. Extract _all_ files from this archive you downloaded in the directory (folder) `gismeteo` you created.
1. Restart Home Assistant
1. _If you want to configure component via Home Assistant UI..._\
    in the HA UI go to "Configuration" -> "Integrations" click "+" and search for "Gismeteo".
1. _If you want to configure component via `configuration.yaml`..._\
    follow instructions below, then restart Home Assistant.

## Breaking Changes

- Since version 3.0.0...
    - the format of the component settings in file `configuration.yaml` has been changed. Now all the component settings are collected in a single block `gismeteo`.
    - forecast sensor is removed from component. Use `forecast_days` option instead.
- Since version 2.2.0 forecast sensor has the name `... 3h Forecast` instead of `... Forecast`.

## Configuration Examples

Adding the following to your `configuration.yaml` file will create two weather locations,
one for the home coordinates and one for the remote location.

The first location will create three entities: hourly weather provider and two sensors
(for current temperature and current humidity). The second location will create eight
sensors: four groups of sensors (temperature + humidity) for current weather and forecasts
for today and 2 days forward.

```yaml
# Example configuration.yaml entry
gismeteo:
  sweet_home:
    weather: {}
    sensors:
      monitored_conditions:
        - temperature
        - humidity

  dacha:
    name: Our Country House
    latitude: ...
    longitude: ...
    sensors:
      monitored_conditions:
        - temperature
        - humidity
      forecast_days: 2
```

See below detailed descriptions to configure component.

<p align="center">* * *</p>
I put a lot of work into making this repo and component available and updated to inspire and help others! I will be glad to receive thanks from you — it will give me new strength and add enthusiasm:
<p align="center"><br>
<a href="https://www.patreon.com/join/limych?" target="_blank"><img src="http://khrolenok.ru/support_patreon.png" alt="Patreon" width="250" height="48"></a>
<br>or&nbsp;support via Bitcoin or Etherium:<br>
<a href="https://sochain.com/a/mjz640g" target="_blank"><img src="http://khrolenok.ru/support_bitcoin.png" alt="Bitcoin" width="150"><br>
16yfCfz9dZ8y8yuSwBFVfiAa3CNYdMh7Ts</a>
</p>

## Configuration variables

**gismeteo:**\
  _(map) (**Required**)_\
  Map of your weather locations.

<<<<<<< HEAD
> **name:**\
>   _(string) (Optional)_\
>   Name to use in the frontend.
=======
> **condition**\
>   A human-readable text summary.
>
> **temperature**\
>   The current temperature of air.
>
> **temperature_feels_like**\
>   The current feeling of temperature of air.
>
> **humidity**\
>   The relative humidity of air.
>
> **pressure**\
>   The sea-level air pressure in millibars.
>   At the same time, a second sensor is created, indicating the same pressure in mmHg.
>
> **wind_speed**\
>   The wind speed.
>
> **wind_bearing**\
>   The wind bearing.
>>>>>>> 8a0206e2
>
> **latitude:**\
>   _(float) (Optional) (Default: coordinates from the Home Assistant configuration)_\
>   Latitude coordinate to monitor weather of (required if `longitude` is specified).
>
> **longitude:**\
>   _(float) (Optional) (Default: coordinates from the Home Assistant configuration)_\
>   Longitude coordinate to monitor weather of (required if `latitude` is specified).
>
> **weather:**\
>   _(string) (Optional) (Default: `hourly`)_\
>   Can specify `hourly` or `daily`.\
>   Select `hourly` for a three-hour forecast for 24h, `daily` for daily forecast for a week.
>
> > **mode:**\
> >   _(string) (Optional) (Default: `hourly`)_\
> >   Can specify `hourly` or `daily`.\
> >   Select `hourly` for a three-hour forecast for 24h, `daily` for daily forecast for a week.
>
> **sensors:**\
>   _(list) (Required)_\
>   Conditions to display in the frontend.
>
> > **monitored_conditions:**\
> >   _(list) (**Required**)_\
> >   Conditions to display in the frontend.
> >
> > > **condition**\
> > >   A human-readable text summary.
> > >
> > > **temperature**\
> > >   The current temperature of air.
> > >
> > > **temperature_feels_like**\
> > >   The current air temperature feels like.
> > >
> > > **humidity**\
> > >   The relative humidity of air.
> > >
> > > **pressure**\
> > >   The sea-level air pressure in millibars.\
> > >   At the same time, a second sensor is created, indicating the same pressure in mmHg.
> > >
> > > **wind_speed**\
> > >   The wind speed.
> > >
> > > **wind_bearing**\
> > >   The wind bearing.
> > >
> > > **clouds**\
> > >   Description about cloud coverage.
> > >
> > > **rain**\
> > >   The rain volume.
> > >
> > > **snow**\
> > >   The snow volume.
> > >
> > > **storm**\
> > >   The storm prediction.
> > >
> > > **geomagnetic**\
> > >   The geomagnetic field value:\
> > >   1 = No noticeable geomagnetic disturbance\
> > >   2 = Small geomagnetic disturbances\
> > >   3 = Weak geomagnetic storm\
> > >   4 = Small geomagnetic storm\
> > >   5 = Moderate geomagnetic storm\
> > >   6 = Severe geomagnetic storm\
> > >   7 = Hard geomagnetic storm\
> > >   8 = Extreme geomagnetic storm
> > >
> > > **water_temperature**\
> > >   The current temperature of water.
> > >
> > > **allergy_birch**\
> > >   Birch pollen concentration:\
> > >   1–10 = Low\
> > >   11–50 = Moderate\
> > >   51–500 = High\
> > >   501+ = Very high
> > >
> > > **uv_index**\
> > >   The ultraviolet index:\
> > >   0–2 = Low\
> > >   3–5 = Moderate\
> > >   6–7 = High\
> > >   8–10 = Very high\
> > >   11+ = Extreme
> >
> > **forecast_days:**\
> >   _(positive int) (Optional) (Default: do not create any forecast sensors)_\
> >   How many days ahead to make forecast sensors.\
> >   If you only need a forecast sensors for today, specify `0`.

## Track updates

You can automatically track new versions of this component and update it by [HACS][hacs].

## Troubleshooting

To enable debug logs use this configuration:
```yaml
# Example configuration.yaml entry
logger:
  default: info
  logs:
    custom_components.gismeteo: debug
```
... then restart HA.

## Contributions are welcome!

This is an active open-source project. We are always open to people who want to
use the code or contribute to it.

We have set up a separate document containing our [contribution guidelines](CONTRIBUTING.md).

Thank you for being involved! :heart_eyes:

## Authors & contributors

The original setup of this component is by [Andrey "Limych" Khrolenok](https://github.com/Limych).

For a full list of all authors and contributors, check [the contributor's page][contributors].

## License

creative commons Attribution-NonCommercial-ShareAlike 4.0 International License

See separate [license file](LICENSE.md) for full text.

***

[component]: https://github.com/Limych/ha-gismeteo
[commits-shield]: https://img.shields.io/github/commit-activity/y/Limych/ha-gismeteo.svg?style=popout
[commits]: https://github.com/Limych/ha-gismeteo/commits/dev
[hacs-shield]: https://img.shields.io/badge/HACS-Custom-orange.svg?style=popout
[hacs]: https://hacs.xyz
[exampleimg]: https://github.com/Limych/ha-gismeteo/raw/dev/gismeteo_logo.jpg
[forum-shield]: https://img.shields.io/badge/community-forum-brightgreen.svg?style=popout
[forum]: https://community.home-assistant.io/t/gismeteo-weather-provider/109668
[license]: https://github.com/Limych/ha-gismeteo/blob/main/LICENSE.md
[license-shield]: https://img.shields.io/badge/license-Creative_Commons_BY--NC--SA_License-lightgray.svg?style=popout
[maintenance-shield]: https://img.shields.io/badge/maintainer-Andrey%20Khrolenok%20%40Limych-blue.svg?style=popout
[releases-shield]: https://img.shields.io/github/release/Limych/ha-gismeteo.svg?style=popout
[releases]: https://github.com/Limych/ha-gismeteo/releases
[releases-latest]: https://github.com/Limych/ha-gismeteo/releases/latest
[user_profile]: https://github.com/Limych
[report_bug]: https://github.com/Limych/ha-gismeteo/issues/new?template=bug_report.md
[suggest_idea]: https://github.com/Limych/ha-gismeteo/issues/new?template=feature_request.md
[contributors]: https://github.com/Limych/ha-gismeteo/graphs/contributors
[patreon-shield]: https://img.shields.io/endpoint.svg?url=https%3A%2F%2Fshieldsio-patreon.vercel.app%2Fapi%3Fusername%3DLimych%26type%3Dpatrons&style=popout
[patreon]: https://www.patreon.com/join/limych<|MERGE_RESOLUTION|>--- conflicted
+++ resolved
@@ -102,33 +102,9 @@
   _(map) (**Required**)_\
   Map of your weather locations.
 
-<<<<<<< HEAD
 > **name:**\
 >   _(string) (Optional)_\
 >   Name to use in the frontend.
-=======
-> **condition**\
->   A human-readable text summary.
->
-> **temperature**\
->   The current temperature of air.
->
-> **temperature_feels_like**\
->   The current feeling of temperature of air.
->
-> **humidity**\
->   The relative humidity of air.
->
-> **pressure**\
->   The sea-level air pressure in millibars.
->   At the same time, a second sensor is created, indicating the same pressure in mmHg.
->
-> **wind_speed**\
->   The wind speed.
->
-> **wind_bearing**\
->   The wind bearing.
->>>>>>> 8a0206e2
 >
 > **latitude:**\
 >   _(float) (Optional) (Default: coordinates from the Home Assistant configuration)_\
