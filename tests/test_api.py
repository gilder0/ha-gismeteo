--- conflicted
+++ resolved
@@ -257,7 +257,6 @@
         "uv_index": 2,
     }
 
-    assert gismeteo.unique_id == f"{LOCATION_KEY}-hourly"
     assert gismeteo.attributes == {"id": LOCATION_KEY}
     assert gismeteo.current_data == expected_current
     assert gismeteo.forecast_data(0) == expected_forecast
@@ -370,7 +369,6 @@
     assert gismeteo.temperature(gismeteo.forecast_data(0)) == -7.0
     assert gismeteo.temperature(gismeteo.forecast_data(3)) == -11.0
 
-<<<<<<< HEAD
 
 async def test_temperature_feels_like():
     """Test temperature feels like."""
@@ -385,14 +383,6 @@
     for kind in ["temperature", "humidity", "wind_speed"]:
         with patch.object(gismeteo, kind, return_value=STATE_UNKNOWN):
             assert gismeteo.temperature_feels_like() == STATE_UNKNOWN
-=======
-async def test_temperature_feels_like():
-    """Test current temperature feeling."""
-    gismeteo = await init_gismeteo()
-
-    assert gismeteo.temperature_feels_like() == -12.3
-    assert gismeteo.temperature_feels_like(gismeteo.current) == -12.3
->>>>>>> 8a0206e2
 
 
 async def test_water_temperature():
