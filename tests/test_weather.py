--- conflicted
+++ resolved
@@ -21,31 +21,8 @@
     coordinator = GismeteoDataUpdateCoordinator(hass, MOCK_UNIQUE_ID, mock_api)
     entity = GismeteoWeather("Test", coordinator)
 
-<<<<<<< HEAD
-    assert entity.unique_id == "qwe"
     assert entity.name == "Test"
+    assert entity.unique_id == MOCK_UNIQUE_ID
     assert entity.attribution == ATTRIBUTION
     assert entity.condition == "asd"
-    assert entity.temperature_unit == TEMP_CELSIUS
-=======
-    assert entity.name == "Test"
-    assert entity.unique_id == MOCK_UNIQUE_ID
-
-
-async def test_async_setup_platform(hass: HomeAssistant, gismeteo_api):
-    """Test platform setup."""
-    config = {
-        WEATHER_DOMAIN: {
-            CONF_PLATFORM: DOMAIN,
-            CONF_NAME: "Office",
-        },
-    }
-
-    with assert_setup_component(1, WEATHER_DOMAIN):
-        assert await async_setup_component(hass, WEATHER_DOMAIN, config)
-    await hass.async_block_till_done()
-
-    state = hass.states.get(f"{WEATHER_DOMAIN}.office")
-    assert state is not None
-    assert state.state == "snowy"
->>>>>>> 8a0206e2
+    assert entity.temperature_unit == TEMP_CELSIUS