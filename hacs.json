{
<<<<<<< HEAD
    "name": "Gismeteo",
    "filename": "gismeteo.zip",
=======
    "name": "Integration blueprint",
    "filename": "integration_blueprint.zip",
>>>>>>> 7f64f577
    "hide_default_branch": true,
    "homeassistant": "2023.8.0",
    "render_readme": true,
    "zip_release": true
}<|MERGE_RESOLUTION|>--- conflicted
+++ resolved
@@ -1,11 +1,6 @@
 {
-<<<<<<< HEAD
     "name": "Gismeteo",
     "filename": "gismeteo.zip",
-=======
-    "name": "Integration blueprint",
-    "filename": "integration_blueprint.zip",
->>>>>>> 7f64f577
     "hide_default_branch": true,
     "homeassistant": "2023.8.0",
     "render_readme": true,
