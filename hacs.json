{
    "name": "Gismeteo",
    "hacs": "1.6.0",
<<<<<<< HEAD
    "homeassistant": "2022.7.0"
=======
    "homeassistant": "2022.10.0"
>>>>>>> f1a647f7
}<|MERGE_RESOLUTION|>--- conflicted
+++ resolved
@@ -1,9 +1,5 @@
 {
     "name": "Gismeteo",
     "hacs": "1.6.0",
-<<<<<<< HEAD
-    "homeassistant": "2022.7.0"
-=======
     "homeassistant": "2022.10.0"
->>>>>>> f1a647f7
 }