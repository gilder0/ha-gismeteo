--- conflicted
+++ resolved
@@ -1,10 +1,6 @@
 {
     "name": "ludeeus/integration_blueprint",
-<<<<<<< HEAD
-    "image": "mcr.microsoft.com/vscode/devcontainers/python:0-3.11-bullseye",
-=======
     "image": "mcr.microsoft.com/devcontainers/python:3.11-bullseye",
->>>>>>> 7a11f7b0
     "postCreateCommand": "scripts/setup",
     "forwardPorts": [
         8123
