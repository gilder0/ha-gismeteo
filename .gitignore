<<<<<<< HEAD
# Byte-compiled / optimized / DLL files
__pycache__/
*.py[cod]
*$py.class

# Distribution / packaging
.Python
build/
develop-eggs/
dist/
downloads/
eggs/
.eggs/
lib/
lib64/
parts/
sdist/
var/
wheels/
*.egg-info/
.installed.cfg
*.egg
MANIFEST

# Installer logs
pip-log.txt
pip-delete-this-directory.txt

# Unit test / coverage reports
htmlcov/
.tox/
.coverage
.coverage.*
.cache
nosetests.xml
coverage.xml
*.cover
.hypothesis/
.pytest_cache/

# Sphinx documentation
docs/_build/

# PyBuilder
target/

# pyenv
.python-version

# Environments
pythonenv*
.env
.venv
.coverage
.idea
env/
venv/
ENV/
env.bak/
venv.bak/

# mkdocs documentation
/site

# mypy
.mypy_cache/



/custom_components/__init__.py
/test*.py
secrets.yaml
=======
# artifacts
__pycache__
.pytest*
*.egg-info
*/build/*
*/dist/*


# misc
.coverage
.vscode
coverage.xml


# Home Assistant configuration
config/*
!config/configuration.yaml
>>>>>>> 8692bd8a
<|MERGE_RESOLUTION|>--- conflicted
+++ resolved
@@ -1,4 +1,3 @@
-<<<<<<< HEAD
 # Byte-compiled / optimized / DLL files
 __pycache__/
 *.py[cod]
@@ -6,9 +5,9 @@
 
 # Distribution / packaging
 .Python
-build/
+*/build/*
 develop-eggs/
-dist/
+*/dist/*
 downloads/
 eggs/
 .eggs/
@@ -37,7 +36,7 @@
 coverage.xml
 *.cover
 .hypothesis/
-.pytest_cache/
+.pytest*
 
 # Sphinx documentation
 docs/_build/
@@ -54,11 +53,13 @@
 .venv
 .coverage
 .idea
+.vscode
 env/
 venv/
 ENV/
 env.bak/
 venv.bak/
+coverage.xml
 
 # mkdocs documentation
 /site
@@ -66,27 +67,12 @@
 # mypy
 .mypy_cache/
 
+# Home Assistant configuration
+config/*
+!config/configuration.yaml
+
 
 
 /custom_components/__init__.py
 /test*.py
-secrets.yaml
-=======
-# artifacts
-__pycache__
-.pytest*
-*.egg-info
-*/build/*
-*/dist/*
-
-
-# misc
-.coverage
-.vscode
-coverage.xml
-
-
-# Home Assistant configuration
-config/*
-!config/configuration.yaml
->>>>>>> 8692bd8a
+secrets.yaml