--- conflicted
+++ resolved
@@ -11,9 +11,8 @@
     name: "Publish new release"
     runs-on: ubuntu-latest
     steps:
-<<<<<<< HEAD
-      - name: "Check out repository"
-        uses: actions/checkout@v4
+      - name: "Checkout the repository"
+        uses: "actions/checkout@v4.1.0"
 
       - working-directory: ./custom_components
         run: |
@@ -28,10 +27,6 @@
         run: |
           git config --global user.name "release"
           git config --global user.email "release@GitHub"
-=======
-      - name: "Checkout the repository"
-        uses: "actions/checkout@v4.1.0"
->>>>>>> 7a11f7b0
 
       - name: "Zip component dir"
         if: env.release_version != '' && success()
