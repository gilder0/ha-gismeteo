--- conflicted
+++ resolved
@@ -1,33 +1,3 @@
-<<<<<<< HEAD
-{
-    "version": "2.0.0",
-    "tasks": [
-        {
-            "label": "Run Home Assistant on port 9123",
-            "type": "shell",
-            "command": "container start",
-            "problemMatcher": []
-        },
-        {
-            "label": "Run Home Assistant configuration against /config",
-            "type": "shell",
-            "command": "container check",
-            "problemMatcher": []
-        },
-        {
-            "label": "Upgrade Home Assistant to latest dev",
-            "type": "shell",
-            "command": "container install",
-            "problemMatcher": []
-        },
-        {
-            "label": "Install a specific version of Home Assistant",
-            "type": "shell",
-            "command": "container set-version",
-            "problemMatcher": []
-        }
-    ]
-=======
 {
     "version": "2.0.0",
     "tasks": [
@@ -38,5 +8,4 @@
             "problemMatcher": []
         }
     ]
->>>>>>> 8692bd8a
 }