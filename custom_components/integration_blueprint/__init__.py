--- conflicted
+++ resolved
@@ -1,37 +1,11 @@
 """Custom integration to integrate integration_blueprint with Home Assistant.
 
 For more details about this integration, please refer to
-<<<<<<< HEAD
-https://github.com/Limych/ha-blueprint
-=======
 https://github.com/ludeeus/integration_blueprint
->>>>>>> 8692bd8a
 """
 from __future__ import annotations
 
 from homeassistant.config_entries import ConfigEntry
-<<<<<<< HEAD
-from homeassistant.const import CONF_PASSWORD, CONF_USERNAME
-from homeassistant.core import HomeAssistant
-from homeassistant.exceptions import ConfigEntryNotReady
-from homeassistant.helpers.aiohttp_client import async_get_clientsession
-from homeassistant.helpers.typing import ConfigType
-from homeassistant.helpers.update_coordinator import DataUpdateCoordinator, UpdateFailed
-
-from .api import IntegrationBlueprintApiClient
-from .const import DOMAIN, PLATFORMS, STARTUP_MESSAGE
-
-SCAN_INTERVAL = timedelta(seconds=30)
-
-_LOGGER: logging.Logger = logging.getLogger(__package__)
-
-
-async def async_setup(hass: HomeAssistant, config: ConfigType) -> bool:
-    """Set up this integration using YAML."""
-    return True
-
-
-=======
 from homeassistant.const import CONF_PASSWORD, CONF_USERNAME, Platform
 from homeassistant.core import HomeAssistant
 from homeassistant.helpers.aiohttp_client import async_get_clientsession
@@ -48,7 +22,6 @@
 
 
 # https://developers.home-assistant.io/docs/config_entries_index/#setting-up-an-entry
->>>>>>> 8692bd8a
 async def async_setup_entry(hass: HomeAssistant, entry: ConfigEntry) -> bool:
     """Set up this integration using UI."""
     hass.data.setdefault(DOMAIN, {})
