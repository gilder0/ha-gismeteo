"""Sensor platform for integration_blueprint."""
<<<<<<< HEAD
from homeassistant.components.sensor import SensorEntity
from homeassistant.const import Platform
from homeassistant.core import HomeAssistant

from .const import DEFAULT_NAME, DOMAIN, ICON
=======
from __future__ import annotations

from homeassistant.components.sensor import SensorEntity, SensorEntityDescription

from .const import DOMAIN
from .coordinator import BlueprintDataUpdateCoordinator
>>>>>>> 8692bd8a
from .entity import IntegrationBlueprintEntity

ENTITY_DESCRIPTIONS = (
    SensorEntityDescription(
        key="integration_blueprint",
        name="Integration Sensor",
        icon="mdi:format-quote-close",
    ),
)


<<<<<<< HEAD
async def async_setup_entry(hass: HomeAssistant, entry, async_add_entities):
    """Set up sensor platform."""
    coordinator = hass.data[DOMAIN][entry.entry_id]
    async_add_entities([IntegrationBlueprintSensor(coordinator, entry)])
=======
async def async_setup_entry(hass, entry, async_add_devices):
    """Set up the sensor platform."""
    coordinator = hass.data[DOMAIN][entry.entry_id]
    async_add_devices(
        IntegrationBlueprintSensor(
            coordinator=coordinator,
            entity_description=entity_description,
        )
        for entity_description in ENTITY_DESCRIPTIONS
    )
>>>>>>> 8692bd8a


class IntegrationBlueprintSensor(IntegrationBlueprintEntity, SensorEntity):
    """integration_blueprint Sensor class."""

<<<<<<< HEAD
    @property
    def name(self):
        """Return the name of the sensor."""
        return f"{DEFAULT_NAME}_{Platform.SENSOR}"
=======
    def __init__(
        self,
        coordinator: BlueprintDataUpdateCoordinator,
        entity_description: SensorEntityDescription,
    ) -> None:
        """Initialize the sensor class."""
        super().__init__(coordinator)
        self.entity_description = entity_description
>>>>>>> 8692bd8a

    @property
    def native_value(self) -> str:
        """Return the native value of the sensor."""
        return self.coordinator.data.get("body")<|MERGE_RESOLUTION|>--- conflicted
+++ resolved
@@ -1,18 +1,10 @@
 """Sensor platform for integration_blueprint."""
-<<<<<<< HEAD
-from homeassistant.components.sensor import SensorEntity
-from homeassistant.const import Platform
-from homeassistant.core import HomeAssistant
-
-from .const import DEFAULT_NAME, DOMAIN, ICON
-=======
 from __future__ import annotations
 
 from homeassistant.components.sensor import SensorEntity, SensorEntityDescription
 
 from .const import DOMAIN
 from .coordinator import BlueprintDataUpdateCoordinator
->>>>>>> 8692bd8a
 from .entity import IntegrationBlueprintEntity
 
 ENTITY_DESCRIPTIONS = (
@@ -24,12 +16,6 @@
 )
 
 
-<<<<<<< HEAD
-async def async_setup_entry(hass: HomeAssistant, entry, async_add_entities):
-    """Set up sensor platform."""
-    coordinator = hass.data[DOMAIN][entry.entry_id]
-    async_add_entities([IntegrationBlueprintSensor(coordinator, entry)])
-=======
 async def async_setup_entry(hass, entry, async_add_devices):
     """Set up the sensor platform."""
     coordinator = hass.data[DOMAIN][entry.entry_id]
@@ -40,18 +26,11 @@
         )
         for entity_description in ENTITY_DESCRIPTIONS
     )
->>>>>>> 8692bd8a
 
 
 class IntegrationBlueprintSensor(IntegrationBlueprintEntity, SensorEntity):
     """integration_blueprint Sensor class."""
 
-<<<<<<< HEAD
-    @property
-    def name(self):
-        """Return the name of the sensor."""
-        return f"{DEFAULT_NAME}_{Platform.SENSOR}"
-=======
     def __init__(
         self,
         coordinator: BlueprintDataUpdateCoordinator,
@@ -60,7 +39,6 @@
         """Initialize the sensor class."""
         super().__init__(coordinator)
         self.entity_description = entity_description
->>>>>>> 8692bd8a
 
     @property
     def native_value(self) -> str:
